"""
\********************************************************************************
* Copyright (c) 2024 the Qrisp authors
*
* This program and the accompanying materials are made available under the
* terms of the Eclipse Public License 2.0 which is available at
* http://www.eclipse.org/legal/epl-2.0.
*
* This Source Code may also be made available under the following Secondary
* Licenses when the conditions for such availability set forth in the Eclipse
* Public License, v. 2.0 are satisfied: GNU General Public License, version 2
* with the GNU Classpath Exception which is
* available at https://www.gnu.org/software/classpath/license.html.
*
* SPDX-License-Identifier: EPL-2.0 OR GPL-2.0 WITH Classpath-exception-2.0
********************************************************************************/
"""
from qrisp.operators.hamiltonian_tools import group_up_terms
from qrisp.operators.hamiltonian import Hamiltonian
from qrisp.operators.qubit.qubit_term import QubitTerm
from qrisp.operators.qubit.measurement import get_measurement
from qrisp.operators.qubit.commutativity_tools import gaussian_elimination_mod2, inverse_mod2, construct_change_of_basis
from qrisp import cx, cz, h, s, x, sx_dg, IterationEnvironment, conjugate, merge

import sympy as sp
import numpy as np

threshold = 1e-9

#
# QubitOperator
#

class QubitOperator(Hamiltonian):
    r"""
    This class provides an efficient implementation of QubitOperators, i.e.
    Operators, that act on a qubit space :math:`(\mathbb{C}^2)^{\otimes n}`.
    Supported are operators of the following form:
    
    .. math::
        
        O=\sum\limits_{j}\alpha_j O_j 
        
    where :math:`O_j=\bigotimes_i m_i^j` is a product of the following operators:
    
    .. list-table::
       :header-rows: 1
       :widths: 20 40 40
    
       * - Operator
         - Ket-Bra Realization
         - Description
       * - $X$
         - :math:`\ket{0}\bra{1} + \ket{1}\bra{0}`
         - Pauli-X operator (bit flip)
       * - $Y$
         - :math:`-i\ket{0}\bra{1} + i\ket{1}\bra{0}`
         - Pauli-Y operator (bit flip with phase)
       * - $Z$
         - :math:`\ket{0}\bra{0} - \ket{1}\bra{1}`
         - Pauli-Z operator (phase flip)
       * - $A$
         - :math:`\ket{0}\bra{1}`
         - Annihilation operator
       * - $C$
         - :math:`\ket{1}\bra{0}`
         - Creation operator
       * - $P_0$
         - :math:`\ket{0}\bra{0}`
         - Projector onto the :math:`\ket{0}` state
       * - $P_1$
         - :math:`\ket{1}\bra{1}`
         - Projector onto the :math:`\ket{1}` state
       * - $I$
         - :math:`\ket{1}\bra{1} + \ket{0}\bra{0}`
         - Identity operator
    
    If you already have some experience you might wonder why to include the
    non-Pauli operators - after all they can be represented as a linear
    combination of ``X``, ``Y`` and ``Z``. 
    
    .. math::
        
        \begin{align}
        A_0 C_1 &= (X_0 - i Y_0)(X_1 + Y_1)/4 \\
        & = (X_0X_1 + X_0Y_1 - Y_0X_1 + Y_0Y_1)/4
        \end{align}
    
    Recently a much more efficient method of simulating ``A`` and ``C`` `has 
    been proposed by Kornell and Selinger <https://arxiv.org/abs/2310.12256>`_,
    which avoids decomposing these Operators into Paulis strings
    but instead simulates 
    
    .. math::
        H = A_0C_1 + h.c. 
        
    within a single step.
    This idea is deeply integrated into the Operators module of Qrisp. For an
    example circuit see below.

    Examples
    --------
    
    A QubitOperator can be specified conveniently in terms of arithmetic 
    combinations of the mentioned operators:

    ::
        
        from qrisp.operators.qubit import X,Y,Z,A,C,P0,P1

        H = 1+2*X(0)+3*X(0)*Y(1)*A(2)+C(4)*P1(0)
        H

    Yields $1 + P^1_0C_4 + 2X_0 + 3X_0Y_1A_2$.

    We create a QubitOperator and perform Hamiltonian simulation via :meth:`trotterization <QubitOperator.trotterization>`:

    ::
        
        from sympy import Symbol
        from qrisp.operators import A,C,Z,Y
        from qrisp import QuantumVariable
        O = A(0)*C(1)*Z(2)*A(3) + Y(3)
        U = O.trotterization()
        qv = QuantumVariable(4)
        t = Symbol("t")
        U(qv, t = t)
        
    >>> print(qv.qs)
    QuantumCircuit:
    ---------------
              ┌───┐                                                                »
        qv.0: ┤ X ├────────────o──────────────────────────────────────o────────────»
              └─┬─┘┌───┐       │                                      │       ┌───┐»
        qv.1: ──┼──┤ X ├───────■──────────────────────────────────────■───────┤ X ├»
                │  └─┬─┘       │                                      │       └─┬─┘»
        qv.2: ──┼────┼─────────┼────■────────────────────────────■────┼─────────┼──»
                │    │  ┌───┐  │  ┌─┴─┐     ┌────────────┐     ┌─┴─┐  │  ┌───┐  │  »
        qv.3: ──■────■──┤ H ├──┼──┤ X ├──■──┤ Rz(-0.5*t) ├──■──┤ X ├──┼──┤ H ├──■──»
                        └───┘┌─┴─┐└───┘┌─┴─┐├───────────┬┘┌─┴─┐└───┘┌─┴─┐└───┘     »
    hs_anc.0: ───────────────┤ X ├─────┤ X ├┤ Rz(0.5*t) ├─┤ X ├─────┤ X ├──────────»
                             └───┘     └───┘└───────────┘ └───┘     └───┘          »
    «          ┌───┐                            
    «    qv.0: ┤ X ├────────────────────────────
    «          └─┬─┘                            
    «    qv.1: ──┼──────────────────────────────
    «            │                              
    «    qv.2: ──┼──────────────────────────────
    «            │  ┌────┐┌────────────┐┌──────┐
    «    qv.3: ──■──┤ √X ├┤ Rz(-2.0*t) ├┤ √Xdg ├
    «               └────┘└────────────┘└──────┘
    «hs_anc.0: ─────────────────────────────────
    «                                           
    Live QuantumVariables:
    ----------------------
    QuantumVariable qv
    
    Call the simulator:
        
    >>> print(qv.get_measurement(subs_dic = {t : 0.5}))
    {'0000': 0.77015, '0001': 0.22985}

    """

    def __init__(self, terms_dict={}):
        self.terms_dict = dict(terms_dict)

    def len(self):
        return len(self.terms_dict)
    
    #
    # Printing
    #

    def _repr_latex_(self):
        # Convert the sympy expression to LaTeX and return it
        expr = self.to_expr()
        return f"${sp.latex(expr)}$"
    
    def __str__(self):
        # Convert the sympy expression to a string and return it
        expr = self.to_expr()
        return str(expr)

    def __repr__(self):
        # Convert the sympy expression to a string and return it
        return str(self)
    
    def to_expr(self):
        """
        Returns a SymPy expression representing the operator.

        Returns
        -------
        expr : sympy.expr
            A SymPy expression representing the operator.

        """
        
        expr = 0  
        for term, coeff in self.terms_dict.items():
            expr += coeff*term.to_expr()
        return expr

    #
    # Arithmetic
    #

    def __pow__(self, e):
        res = 1
        for i in range(e):
            res = res * self
        return res    

    def __add__(self,other):
        """
        Returns the sum of the operator self and other.

        Parameters
        ----------
        other : int, float, complex or QubitOperator
            A scalar or a QubitOperator to add to the operator self.

        Returns
        -------
        result : QubitOperator
            The sum of the operator self and other.

        """

        if isinstance(other,(int,float,complex)):
            other = QubitOperator({QubitTerm():other})
        if not isinstance(other,QubitOperator):
            raise TypeError("Cannot add QubitOperator and "+str(type(other)))

        res_terms_dict = {}

        for term,coeff in self.terms_dict.items():
            res_terms_dict[term] = res_terms_dict.get(term,0)+coeff
            if abs(res_terms_dict[term])<threshold:
                del res_terms_dict[term]
    
        for term,coeff in other.terms_dict.items():
            res_terms_dict[term] = res_terms_dict.get(term,0)+coeff
            if abs(res_terms_dict[term])<threshold:
                del res_terms_dict[term]
        
        result = QubitOperator(res_terms_dict)
        return result
    
    def __sub__(self,other):
        """
        Returns the difference of the operator self and other.

        Parameters
        ----------
        other : int, float, complex or QubitOperator
            A scalar or a QubitOperator to substract from the operator self.

        Returns
        -------
        result : QubitOperator
            The difference of the operator self and other.

        """

        if isinstance(other,(int,float,complex)):
            other = QubitOperator({QubitTerm():other})
        if not isinstance(other,QubitOperator):
            raise TypeError("Cannot substract QubitOperator and "+str(type(other)))

        res_terms_dict = {}

        for term, coeff in self.terms_dict.items():
            res_terms_dict[term] = res_terms_dict.get(term,0)+coeff
            if abs(res_terms_dict[term])<threshold:
                del res_terms_dict[term]
    
        for term,coeff in other.terms_dict.items():
            res_terms_dict[term] = res_terms_dict.get(term,0)-coeff
            if abs(res_terms_dict[term])<threshold:
                del res_terms_dict[term]
        
        result = QubitOperator(res_terms_dict)
        return result
    
    def __rsub__(self,other):
        """
        Returns the difference of the operator other and self.

        Parameters
        ----------
        other : int, float, complex or QubitOperator
            A scalar or a QubitOperator to substract the operator self from.

        Returns
        -------
        result : QubitOperator
            The difference of the operator other and self.

        """

        if isinstance(other,(int,float,complex)):
            other = QubitOperator({QubitTerm():other})
        if not isinstance(other,QubitOperator):
            raise TypeError("Cannot substract QubitOperator and "+str(type(other)))

        res_terms_dict = {}

        for term,coeff in self.terms_dict.items():
            res_terms_dict[term] = res_terms_dict.get(term,0)-coeff
            if abs(res_terms_dict[term])<threshold:
                del res_terms_dict[term]
    
        for term,coeff in other.terms_dict.items():
            res_terms_dict[term] = res_terms_dict.get(term,0)+coeff
            if abs(res_terms_dict[term])<threshold:
                del res_terms_dict[term]
        
        result = QubitOperator(res_terms_dict)
        return result

    def __mul__(self,other):
        """
        Returns the product of the operator self and other.

        Parameters
        ----------
        other : int, float, complex or QubitOperator
            A scalar or a QubitOperator to multiply with the operator self.

        Returns
        -------
        result : QubitOperator
            The product of the operator self and other.

        """

        if isinstance(other,(int,float,complex)):
            other = QubitOperator({QubitTerm():other})
        if not isinstance(other,QubitOperator):
            raise TypeError("Cannot multipliy QubitOperator and "+str(type(other)))

        res_terms_dict = {}

        for term1, coeff1 in self.terms_dict.items():
            for term2, coeff2 in other.terms_dict.items():
                curr_term, curr_coeff = term1*term2
                res_terms_dict[curr_term] = res_terms_dict.get(curr_term,0) + curr_coeff*coeff1*coeff2

        result = QubitOperator(res_terms_dict)
        return result

    __radd__ = __add__
    __rmul__ = __mul__

    #
    # Inplace arithmetic
    #

    def __iadd__(self,other):
        """
        Adds other to the operator self.

        Parameters
        ----------
        other : int, float, complex or QubitOperator
            A scalar or a QubitOperator to add to the operator self.

        """

        if isinstance(other,(int,float,complex)):
            self.terms_dict[QubitTerm()] = self.terms_dict.get(QubitTerm(),0)+other
            return self
        if not isinstance(other,QubitOperator):
            raise TypeError("Cannot add QubitOperator and "+str(type(other)))

        for term,coeff in other.terms_dict.items():
            self.terms_dict[term] = self.terms_dict.get(term,0)+coeff
            if abs(self.terms_dict[term])<threshold:
                del self.terms_dict[term]       
        return self         

    def __isub__(self,other):
        """
        Substracts other from the operator self.

        Parameters
        ----------
        other : int, float, complex or QubitOperator
            A scalar or a QubitOperator to substract from the operator self.

        """

        if isinstance(other,(int,float,complex)):
            self.terms_dict[QubitTerm()] = self.terms_dict.get(QubitTerm(),0)-other
            return self
        if not isinstance(other,QubitOperator):
            raise TypeError("Cannot add QubitOperator and "+str(type(other)))

        for term,coeff in other.terms_dict.items():
            self.terms_dict[term] = self.terms_dict.get(term,0)-coeff
            if abs(self.terms_dict[term])<threshold:
                del self.terms_dict[term]  
        return self
    
    def __imul__(self,other):
        """
        Multiplys other to the operator self.

        Parameters
        ----------
        other : int, float, complex or QubitOperator
            A scalar or a QubitOperator to multiply with the operator self.

        """

        if isinstance(other,(int,float,complex)):
            #other = QubitOperator({QubitTerm():other})
            for term in self.terms_dict:
                self.terms_dict[term] *= other
            return self

        if not isinstance(other,QubitOperator):
            raise TypeError("Cannot multipliy QubitOperator and "+str(type(other)))

        res_terms_dict = {}

        for term1, coeff1 in self.terms_dict.items():
            for term2, coeff2 in other.terms_dict.items():
                curr_term, curr_coeff = term1*term2
                res_terms_dict[curr_term] = res_terms_dict.get(curr_term,0) + curr_coeff*coeff1*coeff2

        self.terms_dict = res_terms_dict    
        return self

    #
    # Substitution
    #

    def subs(self, subs_dict):
        """
        
        Parameters
        ----------
        subs_dict : dict
            A dictionary with indices (int) as keys and numbers (int, float, complex) as values.

        Returns
        -------
        result : QubitOperator
            The resulting QubitOperator.
        
        """

        res_terms_dict = {}

        for term, coeff in self.terms_dict.items():
            curr_term, curr_coeff = term.subs(subs_dict)
            res_terms_dict[curr_term] = res_terms_dict.get(curr_term,0) + curr_coeff*coeff

        return QubitOperator(res_terms_dict)

    #
    # Miscellaneous
    #
    
    def find_minimal_qubit_amount(self):
        indices = sum([list(term.factor_dict.keys()) for term in self.terms_dict.keys()], [])
        if len(indices) == 0:
            return 0
        return max(indices)+1
    
    def commutator(self, other):
        """
        Computes the commutator.
        
        .. math::
            
            [A,B] = AB - BA

        Parameters
        ----------
        other : QubitOperator
            The second argument of the commutator.

        Returns
        -------
        commutator : QubitOperator
            The commutator operator.
            
        Examples
        --------
        
        We compute the commutator of a ladder operator with a Pauli string.
        
        >>> from qrisp.operators import A,C,X,Z
        >>> O_0 = A(0)*C(1)*A(2)
        >>> O_1 = Z(0)*X(1)*X(1)
        >>> print(O_0.commutator(O_1))
        2*A_0*C_1*A_2
        

        """
        
        res = 0
        
        for term_self, coeff_self in self.terms_dict.items():
            for term_other, coeff_other in other.terms_dict.items():
                res += coeff_self*coeff_other*term_self.commutator(term_other)
                
        min_coeff_self = min([abs(coeff) for coeff in self.terms_dict.values()])
        min_coeff_other = min([abs(coeff) for coeff in other.terms_dict.values()])
        
        res.apply_threshold(min_coeff_self*min_coeff_other/2)
        
        return res
        
    

    def apply_threshold(self,threshold):
        """
        Removes all terms with coefficient absolute value below the specified threshold.

        Parameters
        ----------
        threshold : float
            The threshold for the coefficients of the terms.

        """

        delete_list = []
        for term,coeff in self.terms_dict.items():
            if abs(coeff)<threshold:
                delete_list.append(term)
        for term in delete_list:
            del self.terms_dict[term]

    def to_sparse_matrix(self, factor_amount = None):
        """
        Returns a matrix representing the operator.
    
        Returns
        -------
        M : scipy.sparse.csr_matrix
            A sparse matrix representing the operator.

        """

        import scipy.sparse as sp
        from scipy.sparse import kron as TP, csr_matrix

        def get_matrix(P):
            if P=="I":
                return csr_matrix([[1,0],[0,1]])
            if P=="X":
                return csr_matrix([[0,1],[1,0]])
            if P=="Y":
                return csr_matrix([[0,-1j],[1j,0]])
            if P == "Z":
                return csr_matrix([[1,0],[0,-1]])
            if P == "A":
                return csr_matrix([[0,1],[0,0]])
            if P == "C":
                return csr_matrix([[0,0],[1,0]])
            if P == "P0":
                return csr_matrix([[1,0],[0,0]])
            if P == "P1":
                return csr_matrix([[0,0],[0,1]])

        def recursive_TP(keys,term_dict):
            if len(keys)==1:
                return get_matrix(term_dict.get(keys[0],"I"))
            return TP(get_matrix(term_dict.get(keys.pop(0),"I")),recursive_TP(keys,term_dict))

        term_dicts = []
        coeffs = []

        participating_indices = set()
        for term,coeff in self.terms_dict.items():
            curr_dict = term.factor_dict
            term_dicts.append(curr_dict)    
            coeffs.append(coeff)
            participating_indices = participating_indices.union(term.non_trivial_indices())

        if factor_amount is None:
            if len(participating_indices):
                factor_amount = max(participating_indices) + 1
            else:
                res = 1
                for coeff in coeffs:
                    res *= coeff
                M = sp.csr_matrix((1,1))
                M[0,0] = res
                return M
        elif participating_indices and factor_amount < max(participating_indices):
            raise Exception("Tried to compute Hermitian matrix with factor_amount variable lower than the largest factor index")

        keys = list(range(factor_amount))
        
        dim = len(keys)

        m = len(coeffs)
        M = sp.csr_matrix((2**dim, 2**dim))
        for k in range(m):
            M += complex(coeffs[k])*recursive_TP(keys.copy(),term_dicts[k])
        # res = ((M + M.transpose().conjugate())/2)
        # res.sum_duplicates()
        return M
    
    def to_array(self, factor_amount = None):
        """
        Returns a numpy array describing the operator.

        Parameters
        ----------
        factor_amount : int, optional
            The amount of factors to represent this array. The array will have 
            the dimension $2^n \times 2^n$, where n is the amount of factors. 
            By default the minimal number is chosen.

        Returns
        -------
        np.ndarray
            The array describing the operator.

        """
        return self.to_sparse_matrix(factor_amount).todense()
    
    def to_pauli(self):
        """
        Returns an equivalent operator, which however only contains Pauli factors.

        Returns
        -------
        QubitOperator
            An operator that contains only Pauli-Factor.

        Examples
        --------
        
        We create a QubitOperator containing A and C terms and convert it to a
        Pauli based representation.
        
        >>> from qrisp.operators import A,C,Z
        >>> H = A(0)*C(1)*Z(2)
        >>> print(H.to_pauli())
        0.25*X_0*X_1*Z_2 + 0.25*I*X_0*Y_1*Z_2 - 0.25*I*Y_0*X_1*Z_2 + 0.25*Y_0*Y_1*Z_2
            
        """
        
        res = 0
        for term, coeff in self.terms_dict.items():
            res += coeff*term.to_pauli()
        if isinstance(res, (float, int)):
            return QubitOperator({QubitTerm({}) : res})
        return res
    
    def adjoint(self):
        """
        Returns an the adjoint operator.

        Returns
        -------
        QubitOperator
            The adjoint operator.

        Examples
        --------
        
        We create a QubitOperator and inspect it' adjoint.
        
        >>> from qrisp.operators import A,C,Z
        >>> H = A(0)*C(1)*Z(2)
        >>> print(H.adjoint())
        C_0*A_1*Z_2
        """
        new_terms_dict = {}
        for term, coeff in self.terms_dict.items():
            new_terms_dict[term.adjoint()] = np.conjugate(coeff)
        return QubitOperator(new_terms_dict)
    
    def hermitize(self):
        """
        Returns the hermitian part of self.
        
        $H = (O + O^\dagger)/2$

        Returns
        -------
        QubitOperator
            The hermitian part.

        """
        return 0.5*(self + self.adjoint())
        
    def eliminate_ladder_conjugates(self):
        new_terms_dict = {}
        for term, coeff in self.terms_dict.items():
            for factor in term.factor_dict.values():
                if factor in ["A", "C"]:
                    break
            else:
                new_terms_dict[term] = coeff
                continue
            
            if term.adjoint() in new_terms_dict:
                new_terms_dict[term.adjoint()] += coeff
            else:
                new_terms_dict[term] = coeff
        
        return QubitOperator(new_terms_dict)
        
    
    def ground_state_energy(self):
        """
        Calculates the ground state energy (i.e., the minimum eigenvalue) of the operator classically.
    
        Returns
        -------
        E : float
            The ground state energy. 

        """

        from scipy.sparse.linalg import eigsh

        M = self.hermitize().to_sparse_matrix()
        # Compute the smallest eigenvalue
        eigenvalues, _ = eigsh(M, k=1, which='SA')  # 'SA' stands for smallest algebraic
        E = eigenvalues[0]

        return E
    
    #
    # Partitions 
    #

    # Commutativity: Partitions the QubitOperator into QubitOperators with pairwise commuting QubitTerms
    def commuting_groups(self):
        r"""
        Partitions the QubitOperator into QubitOperators with pairwise commuting terms. That is,

        .. math::

            H = \sum_{i=1}^mH_i

        where the terms in each $H_i$ are mutually commuting.

        Returns
        -------
        groups : list[QubitOperator]
            The partition of the Hamiltonian.
        
        """

        groups = [] # Groups of commuting QubitTerms 

        # Sorted insertion heuristic https://quantum-journal.org/papers/q-2021-01-20-385/pdf/
        sorted_terms = sorted(self.terms_dict.items(), key=lambda item: abs(item[1]), reverse=True)

        for term,coeff in sorted_terms:

            commute_bool = False
            if len(groups) > 0:
                for group in groups:
                    for term_,coeff_ in group.terms_dict.items():
                        commute_bool = term_.commute(term)
                        if not commute_bool:
                            break
                    if commute_bool:
                        group.terms_dict[term]=coeff
                        break
            if len(groups)==0 or not commute_bool: 
                groups.append(QubitOperator({term:coeff}))

        return groups
    
    def group_up(self, group_denominator):
        term_groups = group_up_terms(self, group_denominator)
        groups = []
        for term_group in term_groups:
            H = QubitOperator({term : self.terms_dict[term] for term in term_group})
            groups.append(H)
            
        return groups
        

    # Qubit-wise commutativity: Partitions the QubitOperator into QubitOperators with pairwise qubit-wise commuting QubitTerms
    def commuting_qw_groups(self, show_bases=False, use_graph_coloring = True):
        r"""
        Partitions the QubitOperator into QubitOperators with pairwise qubit-wise commuting terms. That is,

        .. math::

            H = \sum_{i=1}^mH_i

        where the terms in each $H_i$ are mutually qubit-wise commuting.

        Returns
        -------
        groups : list[QubitOperator]
            The partition of the Hamiltonian.
        
        """

        groups = [] # Groups of qubit-wise commuting QubitTerms
        bases = [] # Bases as termTerms

        if use_graph_coloring:        
            
            term_groups = group_up_terms(self, lambda a, b : a.commute_qw(b))
            for term_group in term_groups:
                H = QubitOperator({term : self.terms_dict[term] for term in term_group})
                groups.append(H)
                
                if show_bases:
                    factor_dict = {}
                    
                    for term in term_group:
                        for index, factor in term.factor_dict.items():
                            if factor in ["X", "Y", "Z"]:
                                factor_dict[index] = factor
                    
                    bases.append(QubitTerm(factor_dict))
                    
            if show_bases:
                return groups, bases
            else:
                return groups

        # Sorted insertion heuristic https://quantum-journal.org/papers/q-2021-01-20-385/pdf/
        sorted_terms = sorted(self.terms_dict.items(), key=lambda item: abs(item[1]), reverse=True)

        for term,coeff in sorted_terms:

            commute_bool = False
            if len(groups)>0:
                n = len(groups)
                for i in range(n):
                    commute_bool = bases[i].commute_qw(term)
                    if commute_bool:
                        bases[i].update(term.factor_dict)
                        groups[i].terms_dict[term]=coeff
                        break
            if len(groups)==0 or not commute_bool:
                groups.append(QubitOperator({term:coeff}))
                bases.append(term.copy())

        if show_bases:
            return groups, bases
        else:
            return groups
    
    #
    # Measurement settings and measurement
    #
    
    def change_of_basis(self, qarg, method="commuting_qw"):
        """
        Performs several operations on a quantum argument such that the hermitian
        part of self is diagonal when conjugated with these operations.

        Parameters
        ----------
        qarg : QuantumVariable or list[Qubit]
            The quantum argument to apply the change of basis on.
        method : str, optional
            The method for calculating the change of basis. 
            Available are ``commuting`` (all QubitTerms must mutually commute) and ``commuting_qw`` (all QubitTerms must mutually commute qubit-wise).
            The default is ``commuting_qw``.

        Returns
        -------
        res : QubitOperator
            A qubit operator that contains only diagonal entries (I, Z, P0, P1).

        """
        
        # Assuming all terms of self commute qubit-wise,
        # the basis change for Pauli factor is trivial:
        # Z stays the same, for X we apply an h gate and for Y and s_dg.
        
        # For ladder operators, the situation is more intricate.
        
        # Take for instance the ladder operators A(0)*A(1)*A(2) + h.c.
        
        # In Bra-Ket form, this is |000><111| + |111><000|
        
        # The considerations from Selingers Paper https://arxiv.org/abs/2310.12256
        
        # In this work, the above term is simulated by the following circuit
        
        #                ┌───┐                                                        ┌───┐
        #   qv_0.0: ─────┤ X ├────────────■─────────────────────────■─────────────────┤ X ├─────
        #                └─┬─┘┌───┐       │                         │            ┌───┐└─┬─┘
        #   qv_0.1: ───────┼──┤ X ├───────■─────────────────────────■────────────┤ X ├──┼───────
        #           ┌───┐  │  └─┬─┘┌───┐  │  ┌───┐┌──────────────┐  │  ┌───┐┌───┐└─┬─┘  │  ┌───┐
        #   qv_0.2: ┤ X ├──■────■──┤ X ├──┼──┤ H ├┤ Rz(-1.0*phi) ├──┼──┤ H ├┤ X ├──■────■──┤ X ├
        #           └───┘          └───┘┌─┴─┐└───┘└──────┬───────┘┌─┴─┐└───┘└───┘          └───┘
        # hs_anc.0: ────────────────────┤ X ├────────────■────────┤ X ├─────────────────────────
        #                               └───┘                     └───┘
        
        
        # From this we conclude that H can be expressed as a conjugation of the following form.
        
        # H = U^dg (|110><110| - |111><111|)/2 U
        
        # Where U is the following circuit:
        
        #             ┌───┐               
        # qb_90: ─────┤ X ├───────────────
        #             └─┬─┘┌───┐          
        # qb_91: ───────┼──┤ X ├──────────
        #        ┌───┐  │  └─┬─┘┌───┐┌───┐
        # qb_92: ┤ X ├──■────■──┤ X ├┤ H ├
        #        └───┘          └───┘└───┘
                        
        
        # This is because
        
        # exp(i*t*H) = U^dg MCRZ(i*t) U
        #            = U^dg exp(i*t*(|110><110| - |111><111|)/2) U
        
        # The bra-ket term is already diagonal but how to express it via operators?
        
        # The answer is P1(0)*P1(1)*Z(2)
        
        # From this we conclude the underlying rule here. For ladder terms we can
        # pick an arbitrary qubit that we call "anchor qubit" which is conjugated
        # with an H gate.
        
        # After performing the conjugation with the CX gates to complete the inverse
        # GHZ preparation, the ladder operator transforms into a chain of projectors
        # whereas the anchor qubit becomes a Z gate.
        
        n = self.find_minimal_qubit_amount()
        if len(qarg) < n:
            raise Exception("Tried to change the basis of an Operator on a quantum argument with insufficient qubits.")
        
     
        # This dictionary will contain the new terms/coefficient comination for the
        # diagonal operator
        new_terms_dict = {}

        new_factor_dicts = []
        prefactors = []
        
        ladder_conversion = {"A" : "P1", "C" : "P0"}

        if method=="commuting_qw":
        
<<<<<<< HEAD
        ladder_conjugation_performed = False
        ladder_indices = []
        anchor_index = []
        # We iterate through the terms and apply the appropriate basis transformation
        for term, coeff in self.terms_dict.items():
=======
            # We track which qubit is in which basis to raise an error if a
            # violation with the requirement of qubit wise commutativity is detected.
            basis_dict = {}

            # We iterate through the terms and apply the appropriate basis transformation
            for term, coeff in self.terms_dict.items():
>>>>>>> ee2dbfc6
            
                factor_dict = term.factor_dict
                # This dictionary will contain the factors of the new term
                new_factor_dict = {}
            
                prefactor = 1
            
                for j in range(n):
                
                    # If there is no entry in the factor dict, this corresponds to
                    # identity => no basis change required.
                    if j not in factor_dict:
                        continue
                
<<<<<<< HEAD
                # If j is already in the basis dict, we assert that the bases agree
                # (otherwise there is a violation of qubit-wise commutativity)
                if j in basis_dict:
                    if basis_dict[j] != factor_dict[j]:
                        assert basis_dict[j] in ["Z", "P0", "P1"]
                    new_factor_dict[j] = "Z"
                    continue
=======
                    # If j is already in the basis dict, we assert that the bases agree
                    # (otherwise there is a violation of qubit-wise commutativity)
                    if j in basis_dict:
                        assert basis_dict[j] == factor_dict[j]
                        continue
>>>>>>> ee2dbfc6
                
                    # We treat ladder operators in the next section
                    if factor_dict[j] not in ["X", "Y", "Z"]:
                        continue
                
                    # Update the basis dict
                    basis_dict[j] = factor_dict[j]
                
                    # Append the appropriate basis-change gate
                    if factor_dict[j]=="X":
                        h(qarg[j])
                    
                    if factor_dict[j]=="Y":
                        sx_dg(qarg[j])
            
                    new_factor_dict[j] = "Z"
                
                new_factor_dicts.append(new_factor_dict)
                prefactors.append(prefactor)

        if method=="commuting":

            # Calculate S: Matrix where the colums correspond to the binary representation (Z/X) of the Pauli terms
            x_vectors = []
            z_vectors = []
            for term, coeff in self.terms_dict.items():
                x_vector, z_vector = term.binary_representation(n)
                x_vectors.append(x_vector)
                z_vectors.append(z_vector)
            x_matrix = np.stack(x_vectors, axis=1)
            z_matrix = np.stack(z_vectors, axis=1)

            # Find qubits (rows) on which Pauli X,Y,Z operatos act
            qb_indices = []
            for k in range(n):
                if not (np.all(x_matrix[k] == 0) and np.all(z_matrix[k] == 0)):
                    qb_indices.append(k)
            m = len(qb_indices)
            
            if m==0:
                new_factor_dicts = [{} for _ in range(self.len())]
                prefactors = [1]*self.len()
            else:
                S = np.vstack((z_matrix[qb_indices], x_matrix[qb_indices]))
            
                # Construct and apply change of basis
                A, R_inv, h_list, s_list, perm = construct_change_of_basis(S)

                def inv_graph_state(qarg):
                    for i in range(m):
                        for j in range(i):
                            if A[i,j]==1:
                                cz(qarg[qb_indices[perm[i]]],qarg[qb_indices[perm[j]]])
                    for i in qb_indices:
                        h(qarg[i])

                def change_of_basis(qarg):
                    for i in h_list:
                        h(qarg[qb_indices[i]])
                    for i in s_list:
                        s(qarg[qb_indices[perm[i]]])
                    inv_graph_state(qarg)

                change_of_basis(qarg)

                # Construct new QubitOperator
                #
                # Factor (-1) appears if S gate is applied to X, or Hadamard gate H is applied to Y:
                # S^dagger X S = -Y
                # S^dagger Y S = X
                # S^dagger Z S = Z
                # H X H = Z
                # H Y H = -Y
                # H Z H = X
                # For the original Pauli terms this translates to: Factor (-1) appears if S gate is applied to Y, or Hadamard gate H is applied to Y
                # No factor (-1) occurs if H S^{-1} P S H is applied (i.e., H and S) for any P in {X,Y,Z}

                s_vector = np.zeros(m, dtype=int)
                s_vector[s_list] = 1
                h_vector = np.zeros(m, dtype=int)
                h_vector[h_list] = 1
                sh_vector = s_vector[perm] + h_vector % 2 
                sign_vector = sh_vector @ (x_matrix[qb_indices]*z_matrix[qb_indices]) % 2

                # Lower triangular part of A
                A_low = np.tril(A)

                for index,z_vector in enumerate(R_inv.T):

                    # Determine the sign of the product of the selected graph state stabilizers:
                    # 
                    # Consider product of stabilizers S_{i_1}*S_{i_2}*...*S_{i_m} with (w.l.o.g.) i_1<i_2<...<i_m
                    # For each i: Swap X_i with all Z_i's from stabilizers if index > i such that all Z_i's are on the left of X_i
                    # Calculate the paritiy n1 of the sum of the numbers of 1's with position j>i for each row of the square submatrix A defined by z_vector
                    # Yields a factor (-1)^n1

                    n1 = sum((z_vector @ A_low)*z_vector) % 2

                    # For each i: Count the number of Z_i's: if even, no factor, if odd: factor i (ZX=iY)
                    # Count the number n2 of rows of the square submatrix of A defined by z_vector, such that the number of 1's in each row is odd
                    # This number is always even since A is a symmetric matrix with 0's on the diagonal
                    # Yields a factor i^n2=(-1)^(n2/2)

                    n2 = sum((z_vector @ A)*z_vector % 2)

                    new_factor_dict = {qb_indices[perm[i]]:"Z" for i in range(m) if z_vector[i]==1}
                    new_factor_dicts.append(new_factor_dict)
                    prefactor = (-1)**sign_vector[index]*(-1)**(n1+n2/2)
                    prefactors.append(prefactor)

        # Ladder operators 
        for term, coeff in self.terms_dict.items():    

            prefactor = prefactors.pop(0)    
            new_factor_dict = new_factor_dicts.pop(0)
            
            # Next we treat the ladder operators
            ladder_operators = [base for base in term.factor_dict.items() if base[1] in ["A", "C"]]
            
            if len(ladder_operators):
                
                # The anchor factor is the "last" ladder operator. 
                # This is the qubit where the H gate will be executed.
                anchor_factor = ladder_operators[-1]
                new_factor_dict[ladder_operators[-1][0]] = "Z"
                
                # Perform the cnot gates
                for j in range(len(ladder_operators)-1):
                    if not ladder_conjugation_performed:
                        ladder_indices.append(ladder_operators[j][0])
                        cx(qarg[anchor_factor[0]], qarg[ladder_operators[j][0]])
                    
                    if anchor_factor[1] == "C":
                        if ladder_operators[j][1] == "A":
                            new_factor_dict[ladder_operators[j][0]] = "P1"
                        else:
                            new_factor_dict[ladder_operators[j][0]] = "P0"
                    else:
                        if ladder_operators[j][1] == "A":
                            new_factor_dict[ladder_operators[j][0]] = "P0"
                        else:
                            new_factor_dict[ladder_operators[j][0]] = "P1"
                
                if not ladder_conjugation_performed:
                    # Execute the H-gate
                    ladder_indices.append(anchor_factor[0])
                    h(qarg[anchor_factor[0]])
                else:
                    if set(ladder_indices) != set(ladder_factor[0] for ladder_factor in ladder_operators):
                        raise Exception("Tried to perform change of basis on operator containing non-matching ladder indices")
                
                ladder_conjugation_performed = True
                
                prefactor *= 0.5
                
            for k, v in term.factor_dict.items():
                if v in ["P0", "P1"]:
                    new_factor_dict[k] = v

            new_term = QubitTerm(new_factor_dict)
            new_terms_dict[new_term] = prefactor*self.terms_dict[term]
        
        return QubitOperator(new_terms_dict) 
        
    
    def get_conjugation_circuit(self):
        # This method returns a QuantumCircuit that should be applied
        # before a measurement of self is peformed.
        # The method assumes that all terms within this Operator commute qubit-
        # wise. For instance, if an X operator is supposed to be measured,
        # the conjugation circuit will contain an H gate at that point,
        # because the X operator can be measured by measuring the Z Operator
        # in the H-transformed basis.
        
        # For the ladder operators, the conjugation circuit not this straight-
        # forward. To understand how we measure the ladder operators, consider
        # the operator
        
        # H = (A(0)*A(1)*A(2) + h.c.)
        #   = (|000><111| + |111><000|)
        
        # The considerations from Selingers Paper https://arxiv.org/abs/2310.12256
        # motivate that H can be expressed as a conjugation of the following form.
        
        # H = U^dg (|110><110| - |111><111|)/2 U
        
        # This is because
        
        # exp(i*t*H) = U^dg MCRZ(i*t) U
        #            = U^dg exp(i*t*(|110><110| - |111><111|)/2) U
        
        # We use this insight because the Operator 
        # |111><111| - |110><110| = |11><11| (x) (|0><0| - |1><1|) 
        # = |11><11| (x) Z
        # can be measured via postprocessing.
        
        # The postprocessing to do is essentially measuring the last qubit as
        # a regular Z operator and only add the result to the expectation value
        # if the first two qubits are measured to be in the |1> state.
        # If they are in any other state nothing should be added.
        
        # From this we can also conclude how the conjugation circuit needs to
        # look like: Essentially like the conjugation circuit from the paper.
        
        # For our example above (when simulated) gives:
            
        #                ┌───┐                                                        ┌───┐
        #   qv_0.0: ─────┤ X ├────────────■─────────────────────────■─────────────────┤ X ├─────
        #                └─┬─┘┌───┐       │                         │            ┌───┐└─┬─┘
        #   qv_0.1: ───────┼──┤ X ├───────■─────────────────────────■────────────┤ X ├──┼───────
        #           ┌───┐  │  └─┬─┘┌───┐  │  ┌───┐┌──────────────┐  │  ┌───┐┌───┐└─┬─┘  │  ┌───┐
        #   qv_0.2: ┤ X ├──■────■──┤ X ├──┼──┤ H ├┤ Rz(-1.0*phi) ├──┼──┤ H ├┤ X ├──■────■──┤ X ├
        #           └───┘          └───┘┌─┴─┐└───┘└──────┬───────┘┌─┴─┐└───┘└───┘          └───┘
        # hs_anc.0: ────────────────────┤ X ├────────────■────────┤ X ├─────────────────────────
        #                               └───┘                     └───┘
        
        # Where the construction of the MCRZ gate is is encoded into the Toffolis
        # and the controlled RZ-Gate.
        
        # The conjugation circuit therefore needs to look like this:
                    
        #             ┌───┐               
        # qb_90: ─────┤ X ├───────────────
        #             └─┬─┘┌───┐          
        # qb_91: ───────┼──┤ X ├──────────
        #        ┌───┐  │  └─┬─┘┌───┐┌───┐
        # qb_92: ┤ X ├──■────■──┤ X ├┤ H ├
        #        └───┘          └───┘└───┘
                
        # To learn more about how the post-processing is implemented check the
        # comments of QubitTerm.serialize
        
        # ===============
        
        # Create a QuantumCircuit that contains the conjugation
        from qrisp import QuantumCircuit
        n = self.find_minimal_qubit_amount()
        qc = QuantumCircuit(n)
        
        # We track which qubit is in which basis to raise an error if a
        # violation with the requirement of qubit wise commutativity is detected.
        basis_dict = {}
        
        # We iterate through the terms and apply the appropriate basis transformation
        for term, coeff in self.terms_dict.items():
            
            factor_dict = term.factor_dict
            for j in range(n):
                
                # If there is no entry in the factor dict, this corresponds to
                # identity => no basis change required.
                if j not in factor_dict:
                    continue
                
                # If j is already in the basis dict, we assert that the bases agree
                # (otherwise there is a violation of qubit-wise commutativity)
                if j in basis_dict:
                    assert basis_dict[j] == factor_dict[j]
                    continue
                
                # We treat ladder operators in the next section
                if factor_dict[j] not in ["X", "Y", "Z"]:
                    continue
                
                # Update the basis dict
                basis_dict[j] = factor_dict[j]
                
                # Append the appropriate basis-change gate
                if factor_dict[j]=="X":
                    qc.h(j)
                if factor_dict[j]=="Y":
                    qc.sx(j)
            
            # Next we treat the ladder operators
            ladder_operators = [base for base in term.factor_dict.items() if base[1] in ["A", "C"]]
            
            if len(ladder_operators):
                
                # The anchor factor is the "last" ladder operator. 
                # This is the qubit where the H gate will be executed.
                anchor_factor = ladder_operators[-1]
            
                # Flip the anchor qubit if the ladder operator is an annihilator
                if anchor_factor[1] == "C":
                    qc.x(anchor_factor[0])
                
                # Perform the cnot gates
                for j in range(len(ladder_operators)-1):
                    qc.cx(anchor_factor[0], ladder_operators[j][0])

                # Flip the anchor qubit back
                if anchor_factor[1] == "C":
                    qc.x(anchor_factor[0])
            
                # Execute the H-gate
                qc.h(anchor_factor[0])
        
        return qc, QubitOperator(self.terms_dict)
    
    def get_operator_variance(self, n = 1):
        """
        Calculates the optimal distribution and number of shots following https://quantum-journal.org/papers/q-2021-01-20-385/pdf/.
        
        Normally to compute the variance of an operator, the distribution has to be known.
        Since the distribution is not known without querying the quantum device,
        the authors estimate the variance as the expectation value of a distribution
        of quantum states. This distribution is uniform across the unit sphere.
        
        For an arbitrary Pauli-Operator P != I they conclude
        
        E(Var(P)) = alpha_n = 1 - 1/(2^n + 1)
        
        Where 2^n is the dimension of the comprising space
        
        Since the QubitOperator class also contains A, C and P operators, we have to
        do more work.
        
        To understand how the variance can be estimated, recall that every
        QubitOperator O can be transformed to a sum of Pauli strings
        
        Var(O) = Var(sum_i(c_i*P_i))
               = sum_i(Var(c_i*P_i)) + 2*sum_[0<=i<j<=n](Cov(c_i*P_i,c_j*P_j))
        
        The last line can be found in https://arxiv.org/pdf/1907.13623 section 10.1.
        Theorem 2 of that very same source states that for the above distribution
        of states, we have E(Cov(P_i, P_j)) = 0 if P_i != P_j
        
        From that we conclude
        
        E(Var(O)) = sum_i(E(Var(c_i*P_i)))
                  = sum_i(abs(c_i)**2*E(Var(P_i)))
                  = alpha_n * sum_i(abs(c_i)**2)
                  
        It therefore suffices to compute the variance of the Pauli form of the
        QubitOperator.
        
        
        """
        var = 0
        pauli_form = self.hermitize().to_pauli()
        
        for term, coeff in pauli_form.terms_dict.items():
            if len(term.factor_dict) != 0:
                var += abs(coeff)**2
        alpha_n = 1 - 1/(2**n + 1)
        return var*alpha_n
        
    def get_measurement(
        self,
        qarg,
        precision=0.01,
        backend=None,
        shots=1000000,
        compile=True,
        compilation_kwargs={},
        subs_dic={},
        precompiled_qc=None,
        diagonalisation_method="commuting_qw",
        measurement_data=None # measurement settings
    ):
        r"""
        This method returns the expected value of a Hamiltonian for the state 
        of a quantum argument. Note that this method measures the **hermitized**
        version of the operator:
            
        .. math::
            
            H = (O + O^\dagger)/2


        Parameters
        ----------
        qarg : QuantumVariable or list[Qubit]
            The quantum argument to evaluate the Hamiltonian on.
        precision: float, optional
            The precision with which the expectation of the Hamiltonian is to be evaluated.
            The default is 0.01. The number of shots scales quadratically with the inverse precision.
        backend : BackendClient, optional
            The backend on which to evaluate the quantum circuit. The default can be
            specified in the file default_backend.py.
        shots : integer, optional
            The maximum amount of shots to evaluate the expectation of the Hamiltonian. 
            The default is 1000000.
        compile : bool, optional
            Boolean indicating if the .compile method of the underlying QuantumSession
            should be called before. The default is True.
        compilation_kwargs  : dict, optional
            Keyword arguments for the compile method. For more details check
            :meth:`QuantumSession.compile <qrisp.QuantumSession.compile>`. The default
            is ``{}``.
        subs_dic : dict, optional
            A dictionary of Sympy symbols and floats to specify parameters in the case
            of a circuit with unspecified, :ref:`abstract parameters<QuantumCircuit>`.
            The default is {}.
        precompiled_qc : QuantumCircuit, optional
            A precompiled quantum circuit.
        measurement_data : QubitOperatorMeasurement
            Cached data to accelerate the measurement procedure. Automatically generated by default.

        Raises
        ------
        Exception
            If the containing QuantumSession is in a quantum environment, it is not
            possible to execute measurements.

        Returns
        -------
        float
            The expected value of the Hamiltonian.

        Examples
        --------

        We define a Hamiltonian, and measure its expected value for the state of a :ref:`QuantumVariable`.

        ::

            from qrisp import QuantumVariable, h
            from qrisp.operators.qubit import X,Y,Z
            qv = QuantumVariable(2)
            h(qv)
            H = Z(0)*Z(1)
            res = H.get_measurement(qv)
            print(res)
            #Yields 0.0011251406425802912

        """
        return get_measurement(self, 
                                qarg, 
                                precision=precision, 
                                backend=backend, 
                                shots=shots, 
                                compile=compile, 
                                compilation_kwargs=compilation_kwargs, 
                                subs_dic=subs_dic,
                                precompiled_qc=precompiled_qc, 
                                diagonalisation_method=diagonalisation_method,
                                measurement_data=measurement_data)

    #
    # Trotterization
    #

    def trotterization(self, method='commuting_qw'):
        r"""
        .. _ham_sim:
        
        Returns a function for performing Hamiltonian simulation, i.e., approximately implementing the unitary operator $e^{itH}$ via Trotterization.
        Note that this method will always simulate the **hermitized** operator, i.e.
        
        .. math::
            
            H = (O + O^\dagger)/2


        Parameters
        ----------
        method : str, optional
            The method for grouping the QubitTerms. 
            Available are ``commuting`` (groups such that all QubitTerms mutually commute) and ``commuting_qw`` (groups such that all QubitTerms mutually commute qubit-wise).
            The default is ``commuting_qw``.

        Returns
        -------
        U : function 
            A Python function that implements the first order Suzuki-Trotter formula.
            Given a Hamiltonian $H=H_1+\dotsb +H_m$ the unitary evolution $e^{itH}$ is 
            approximated by 
            
            .. math::

                e^{itH}\approx U_1(t,N)=\left(e^{iH_1t/N}\dotsb e^{iH_mt/N}\right)^N

            This function receives the following arguments:

            * qarg : QuantumVariable 
                The quantum argument.
            * t : float, optional
                The evolution time $t$. The default is 1.
            * steps : int, optional
                The number of Trotter steps $N$. The default is 1.
            * iter : int, optional 
                The number of iterations the unitary $U_1(t,N)$ is applied. The default is 1.
                
        Examples
        --------
        
        We simulate a simple QubitOperator.
        
        >>> from sympy import Symbol
        >>> from qrisp.operators import A,C,Z,Y
        >>> from qrisp import QuantumVariable
        >>> O = A(0)*C(1)*Z(2) + Y(3)
        >>> U = O.trotterization()
        >>> qv = QuantumVariable(4)
        >>> t = Symbol("t")
        >>> U(qv, t = t)
        >>> print(qv.qs)
        QuantumCircuit:
        ---------------
              ┌───┐                       ┌───┐┌───────────┐ ┌───┐          ┌───┐
        qv.0: ┤ X ├───────────────────────┤ X ├┤ Rz(0.5*t) ├─┤ X ├──────────┤ X ├
              └─┬─┘     ┌───┐      ┌───┐  └─┬─┘├───────────┴┐└─┬─┘┌───┐┌───┐└─┬─┘
        qv.1: ──■───────┤ H ├──────┤ X ├────■──┤ Rz(-0.5*t) ├──■──┤ X ├┤ H ├──■──
                        └───┘      └─┬─┘       └────────────┘     └─┬─┘└───┘     
        qv.2: ───────────────────────■──────────────────────────────■────────────
              ┌────┐┌────────────┐┌──────┐                                       
        qv.3: ┤ √X ├┤ Rz(-2.0*t) ├┤ √Xdg ├───────────────────────────────────────
              └────┘└────────────┘└──────┘                                       
        Live QuantumVariables:
        ----------------------
        QuantumVariable qv
        
        Execute a simulation:
            
        >>> print(qv.get_measurement(subs_dic = {t : 0.5}))
        {'0000': 0.77015, '0001': 0.22985}
        
        """
<<<<<<< HEAD
        O = self.hermitize().eliminate_ladder_conjugates()
        commuting_groups = O.group_up(lambda a, b: a.commute(b))

        def trotter_step(qarg, t, steps):
            for com_group in commuting_groups:
                qw_groups = com_group.group_up(lambda a, b: a.commute_qw(b) and a.ladders_agree(b))
                for qw_group in qw_groups:
                    with conjugate(qw_group.change_of_basis)(qarg) as diagonal_operator:
=======

        commuting_groups = self.group_up(lambda a, b: a.commute(b))
        
        if method=='commuting_qw':
            def trotter_step(qarg, t, steps):
                for com_group in commuting_groups:
                    qw_groups, bases = com_group.commuting_qw_groups(show_bases=True)
                    for index,basis in enumerate(bases):
                        qw_group = qw_groups[index]
                        with conjugate(qw_group.change_of_basis)(qarg) as diagonal_operator:
                            intersect_groups = diagonal_operator.group_up(lambda a, b: not a.intersect(b))
                            for intersect_group in intersect_groups:
                                for term,coeff in intersect_group.terms_dict.items():
                                    term.simulate(coeff*t/steps, qarg, do_change_of_basis = False)
        
        if method=='commuting':
            def trotter_step(qarg, t, steps):
                for com_group in commuting_groups:
                    with conjugate(com_group.change_of_basis)(qarg,method="commuting") as diagonal_operator:
>>>>>>> ee2dbfc6
                        intersect_groups = diagonal_operator.group_up(lambda a, b: not a.intersect(b))
                        for intersect_group in intersect_groups:
                            for term,coeff in intersect_group.terms_dict.items():
                                term.simulate(coeff*t/steps, qarg)

        def U(qarg, t=1, steps=1, iter=1):
            merge([qarg])
            with IterationEnvironment(qarg.qs, iter*steps):
                trotter_step(qarg, t, steps)

        return U
<|MERGE_RESOLUTION|>--- conflicted
+++ resolved
@@ -946,30 +946,25 @@
         new_factor_dicts = []
         prefactors = []
         
-        ladder_conversion = {"A" : "P1", "C" : "P0"}
-
-        if method=="commuting_qw":
-        
-<<<<<<< HEAD
         ladder_conjugation_performed = False
         ladder_indices = []
-        anchor_index = []
-        # We iterate through the terms and apply the appropriate basis transformation
-        for term, coeff in self.terms_dict.items():
-=======
+
+        if method=="commuting_qw":
             # We track which qubit is in which basis to raise an error if a
             # violation with the requirement of qubit wise commutativity is detected.
-            basis_dict = {}
-
+            basis_dict = {}            
+    
             # We iterate through the terms and apply the appropriate basis transformation
             for term, coeff in self.terms_dict.items():
->>>>>>> ee2dbfc6
-            
+
                 factor_dict = term.factor_dict
                 # This dictionary will contain the factors of the new term
                 new_factor_dict = {}
+                
+                new_factor_dicts.append(new_factor_dict)
             
                 prefactor = 1
+                prefactors.append(prefactor)
             
                 for j in range(n):
                 
@@ -978,22 +973,14 @@
                     if j not in factor_dict:
                         continue
                 
-<<<<<<< HEAD
-                # If j is already in the basis dict, we assert that the bases agree
-                # (otherwise there is a violation of qubit-wise commutativity)
-                if j in basis_dict:
-                    if basis_dict[j] != factor_dict[j]:
-                        assert basis_dict[j] in ["Z", "P0", "P1"]
-                    new_factor_dict[j] = "Z"
-                    continue
-=======
                     # If j is already in the basis dict, we assert that the bases agree
                     # (otherwise there is a violation of qubit-wise commutativity)
                     if j in basis_dict:
-                        assert basis_dict[j] == factor_dict[j]
+                        if basis_dict[j] != factor_dict[j]:
+                            assert basis_dict[j] in ["Z", "P0", "P1"]
+                        new_factor_dict[j] = "Z"
                         continue
->>>>>>> ee2dbfc6
-                
+                    
                     # We treat ladder operators in the next section
                     if factor_dict[j] not in ["X", "Y", "Z"]:
                         continue
@@ -1009,9 +996,8 @@
                         sx_dg(qarg[j])
             
                     new_factor_dict[j] = "Z"
-                
-                new_factor_dicts.append(new_factor_dict)
-                prefactors.append(prefactor)
+                    
+                    
 
         if method=="commuting":
 
@@ -1100,6 +1086,7 @@
 
                     new_factor_dict = {qb_indices[perm[i]]:"Z" for i in range(m) if z_vector[i]==1}
                     new_factor_dicts.append(new_factor_dict)
+                    
                     prefactor = (-1)**sign_vector[index]*(-1)**(n1+n2/2)
                     prefactors.append(prefactor)
 
@@ -1333,11 +1320,12 @@
         """
         var = 0
         pauli_form = self.hermitize().to_pauli()
-        
         for term, coeff in pauli_form.terms_dict.items():
             if len(term.factor_dict) != 0:
                 var += abs(coeff)**2
+                print(coeff)
         alpha_n = 1 - 1/(2**n + 1)
+        
         return var*alpha_n
         
     def get_measurement(
@@ -1512,18 +1500,8 @@
         {'0000': 0.77015, '0001': 0.22985}
         
         """
-<<<<<<< HEAD
         O = self.hermitize().eliminate_ladder_conjugates()
         commuting_groups = O.group_up(lambda a, b: a.commute(b))
-
-        def trotter_step(qarg, t, steps):
-            for com_group in commuting_groups:
-                qw_groups = com_group.group_up(lambda a, b: a.commute_qw(b) and a.ladders_agree(b))
-                for qw_group in qw_groups:
-                    with conjugate(qw_group.change_of_basis)(qarg) as diagonal_operator:
-=======
-
-        commuting_groups = self.group_up(lambda a, b: a.commute(b))
         
         if method=='commuting_qw':
             def trotter_step(qarg, t, steps):
@@ -1541,7 +1519,6 @@
             def trotter_step(qarg, t, steps):
                 for com_group in commuting_groups:
                     with conjugate(com_group.change_of_basis)(qarg,method="commuting") as diagonal_operator:
->>>>>>> ee2dbfc6
                         intersect_groups = diagonal_operator.group_up(lambda a, b: not a.intersect(b))
                         for intersect_group in intersect_groups:
                             for term,coeff in intersect_group.terms_dict.items():
