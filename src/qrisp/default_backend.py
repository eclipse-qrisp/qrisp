"""
\********************************************************************************
* Copyright (c) 2023 the Qrisp authors
*
* This program and the accompanying materials are made available under the
* terms of the Eclipse Public License 2.0 which is available at
* http://www.eclipse.org/legal/epl-2.0.
*
* This Source Code may also be made available under the following Secondary
* Licenses when the conditions for such availability set forth in the Eclipse
* Public License, v. 2.0 are satisfied: GNU General Public License, version 2
* with the GNU Classpath Exception which is
* available at https://www.gnu.org/software/classpath/license.html.
*
* SPDX-License-Identifier: EPL-2.0 OR GPL-2.0 WITH Classpath-exception-2.0
********************************************************************************/
"""


from qrisp.interface import VirtualBackend, QiskitBackend
from qrisp.simulator.simulator import run
from qrisp import QuantumCircuit


class DefaultBackend:
<<<<<<< HEAD
    
    def run(self, qc, shots, token = ""):
=======
    def run(self, qc, shots=None, token=""):
        if shots is None:
            shots = 100000
>>>>>>> 4d9efbd7
        return run(qc, shots, token)


def_backend = DefaultBackend()<|MERGE_RESOLUTION|>--- conflicted
+++ resolved
@@ -23,14 +23,12 @@
 
 
 class DefaultBackend:
-<<<<<<< HEAD
+
     
-    def run(self, qc, shots, token = ""):
-=======
+
     def run(self, qc, shots=None, token=""):
         if shots is None:
             shots = 100000
->>>>>>> 4d9efbd7
         return run(qc, shots, token)
 
 
