--- conflicted
+++ resolved
@@ -1043,7 +1043,6 @@
         The Clbit to store the result in. By default, a new Clbit will be created.
 
     """
-<<<<<<< HEAD
     from qrisp import find_qs
     from qrisp.jax import TracingQuantumSession
     qs = find_qs(qubits)
@@ -1065,28 +1064,11 @@
         return clbits
     else:
         from qrisp.jax import Measurement_p
-        import weakref
         
         abs_qc, bl = Measurement_p.bind(qs.abs_qc, qubits.abstract)
         qs.abs_qc = abs_qc
         
         return bl
-=======
-    if clbits is None:
-        clbits = []
-        if hasattr(qubits, "__len__"):
-            for qb in qubits:
-                try:
-                    clbits.append(qubits[0].qs.add_clbit())
-                except AttributeError:
-                    clbits.append(qubits[0].qs().add_clbit())
-
-        else:
-            clbits = qubits.qs().add_clbit()
-    append_operation(std_ops.Measurement(), [qubits], [clbits])
-
-    return qubits
->>>>>>> e09a2a30
 
 
 def barrier(qubits):
