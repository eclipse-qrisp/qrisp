name: Qrisp unit tests via Pytest

on: [push]

jobs:
  build:

    runs-on: ubuntu-latest
    timeout-minutes: 60
    strategy:
      matrix:
        python-version: ["3.9.16"]

    steps:
      - uses: actions/checkout@v3
      - name: Set up Python ${{ matrix.python-version }}
        uses: actions/setup-python@v4
        with:
          python-version: ${{ matrix.python-version }}
      - name: Install dependencies
        run: |
          python -m pip install --upgrade pip
          pip install pytest
          pip install -e ./
          pip install pennylane
          pip install qiskit-aer
<<<<<<< HEAD
          pip install jax==0.4.23
          pip install jaxlib==0.4.23
=======
          pip install qiskit-iqm
>>>>>>> 9002f0e1
      - name: Test with pytest
        run: |
          pytest<|MERGE_RESOLUTION|>--- conflicted
+++ resolved
@@ -24,12 +24,9 @@
           pip install -e ./
           pip install pennylane
           pip install qiskit-aer
-<<<<<<< HEAD
           pip install jax==0.4.23
           pip install jaxlib==0.4.23
-=======
           pip install qiskit-iqm
->>>>>>> 9002f0e1
       - name: Test with pytest
         run: |
           pytest